--- conflicted
+++ resolved
@@ -4,8 +4,8 @@
 you don't like YAML. Maybe enjoy writing metadata in JSON, or TOML, or
 some other exotic markup not yet invented. For this, there are handlers.
 
-This module includes handlers for YAML, JSON and TOML, as well as a 
-:py:class:`BaseHandler <frontmatter.default_handlers.BaseHandler>` that 
+This module includes handlers for YAML, JSON and TOML, as well as a
+:py:class:`BaseHandler <frontmatter.default_handlers.BaseHandler>` that
 outlines the basic API and can be subclassed to deal with new formats.
 
 Handlers
@@ -25,10 +25,10 @@
 
 An example:
 
-Calling :py:func:`frontmatter.load <frontmatter.load>` (or :py:func:`loads <frontmatter.loads>`) 
-with the ``handler`` argument tells frontmatter which handler to use. 
-The handler instance gets saved as an attribute on the returned post 
-object. By default, calling :py:func:`frontmatter.dumps <frontmatter.dumps>` 
+Calling :py:func:`frontmatter.load <frontmatter.load>` (or :py:func:`loads <frontmatter.loads>`)
+with the ``handler`` argument tells frontmatter which handler to use.
+The handler instance gets saved as an attribute on the returned post
+object. By default, calling :py:func:`frontmatter.dumps <frontmatter.dumps>`
 on the post will use the attached handler.
 
 ::
@@ -59,7 +59,7 @@
     <BLANKLINE>
     And this shouldn't break.
 
-Passing a new handler to :py:func:`frontmatter.dumps <frontmatter.dumps>` 
+Passing a new handler to :py:func:`frontmatter.dumps <frontmatter.dumps>`
 (or :py:func:`dump <frontmatter.dump>`) changes the export format:
 
 ::
@@ -140,7 +140,7 @@
 
 class BaseHandler(object):
     """
-    BaseHandler lays out all the steps to detecting, spliting, parsing and 
+    BaseHandler lays out all the steps to detecting, spliting, parsing and
     exporting front matter metadata.
 
     All default handlers are subclassed from BaseHandler.
@@ -159,16 +159,12 @@
             raise NotImplementedError('No frontmatter boundary defined. '
                 'Please set {}.FM_BOUNDARY to a regular expression'.format(self.__class__.__name__))
 
-<<<<<<< HEAD
-    def load(self, fm, Loader=None):
-=======
     def detect(self, text):
->>>>>>> 12ca94a2
         """
         Decide whether this handler can parse the given ``text``,
         and return True or False.
 
-        Note that this is *not* called when passing a handler instance to 
+        Note that this is *not* called when passing a handler instance to
         :py:func:`frontmatter.load <frontmatter.load>` or :py:func:`loads <frontmatter.loads>`.
         """
         if self.FM_BOUNDARY.match(text):
@@ -203,16 +199,9 @@
     FM_BOUNDARY = re.compile(r'^-{3,}$', re.MULTILINE)
     START_DELIMITER = END_DELIMITER = "---"
 
-<<<<<<< HEAD
-    def load(self, fm, Loader=None):
-        if Loader:
-            return yaml.load(fm, Loader=Loader)
-        else:
-            return yaml.load(fm)
-=======
     def load(self, fm, **kwargs):
         """
-        Parse YAML front matter. This uses yaml.SafeLoader by default. 
+        Parse YAML front matter. This uses yaml.SafeLoader by default.
         """
         kwargs.setdefault('Loader', SafeLoader)
         return yaml.load(fm, **kwargs)
@@ -226,23 +215,17 @@
 
         metadata = yaml.dump(metadata, **kwargs).strip()
         return u(metadata) # ensure unicode
->>>>>>> 12ca94a2
 
 
 class JSONHandler(BaseHandler):
     """
     Load and export JSON metadata.
 
-<<<<<<< HEAD
-    def load(self, fm, Loader=None):
-        return json.loads(fm)
-=======
     Note that changing ``START_DELIMITER`` or ``END_DELIMITER`` may break JSON parsing.
     """
     FM_BOUNDARY = re.compile(r'^(?:{|})$', re.MULTILINE)
     START_DELIMITER = "{"
     END_DELIMITER = "}"
->>>>>>> 12ca94a2
 
     def split(self, text):
         _, fm, content = self.FM_BOUNDARY.split(text, 2)
@@ -270,15 +253,10 @@
         def load(self, fm, **kwargs):
             return toml.loads(fm, **kwargs)
 
-<<<<<<< HEAD
-        def load(self, fm, Loader=None):
-            return toml.loads(fm)
-=======
         def export(self, metadata, **kwargs):
             "Turn metadata into TOML"
             metadata = toml.dumps(metadata)
             return u(metadata)
->>>>>>> 12ca94a2
 
 else:
     TOMLHandler = None